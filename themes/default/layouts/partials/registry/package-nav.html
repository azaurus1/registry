--- conflicted
+++ resolved
@@ -3,11 +3,8 @@
 {{ $howToPath := printf "%s/" (path.Join $packageUrl "how-to-guides/") }}
 {{ $versionGuidePath := printf "%s/" (path.Join $packageUrl "version-guide") }}
 {{ $migratePath := printf "%s/" (path.Join $packageUrl "from-classic") }}
-<<<<<<< HEAD
 {{ $upgradeV2Path := printf "%s/" (path.Join $packageUrl "from-v1-to-v2") }}
-=======
 {{ $apiDocsPath := printf "%s/" (path.Join $packageUrl "api-docs") }}
->>>>>>> 87327009
 
 <nav class="main-nav">
     <div class="all-packages-icon-link">
@@ -54,22 +51,18 @@
                 <a href="{{ $migratePath }}">Migrate from classic</a>
             </li>
         {{ end }}
-<<<<<<< HEAD
         {{ $sidenav_selected = cond (eq .Page.RelPermalink $upgradeV2Path) "active" "" }}
         {{ if .GetPage $upgradeV2Path }}
             <li class="sidenav-topic {{ $sidenav_selected }}">
                 <a href="{{ $upgradeV2Path }}">Upgrade to v2</a>
             </li>
         {{ end }}
-        <h2 class="no-anchor api-docs-heading">API docs</h2>
-=======
         {{ $sidenav_selected = cond (eq .Page.RelPermalink $apiDocsPath) "active" "" }}
         {{ if .GetPage $apiDocsPath }}
             <li class="sidenav-topic {{ $sidenav_selected }}">
                 <a href="{{ $apiDocsPath }}">API Docs</a>
             </li>
         {{ end }}
->>>>>>> 87327009
         {{ partial "registry/left-nav.html" . }}
     </ul>
 </nav>