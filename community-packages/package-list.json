{
  "include": [
    {
      "repoSlug": "koyeb/pulumi-koyeb",
      "schemaFile": "provider/cmd/pulumi-resource-koyeb/schema.json"
    },
    {
      "repoSlug": "pulumiverse/pulumi-time",
      "schemaFile": "provider/cmd/pulumi-resource-time/schema.json"
    },
    {
      "repoSlug": "pulumiverse/pulumi-doppler",
      "schemaFile": "provider/cmd/pulumi-resource-doppler/schema.json"
    },
    {
      "repoSlug": "checkly/pulumi-checkly",
      "schemaFile": "provider/cmd/pulumi-resource-checkly/schema.json"
    },
    {
      "repoSlug": "EventStore/pulumi-eventstorecloud",
      "schemaFile": "provider/cmd/pulumi-resource-eventstorecloud/schema.json"
    },
    {
      "repoSlug": "pulumiverse/pulumi-buildkite",
      "schemaFile": "provider/cmd/pulumi-resource-buildkite/schema.json"
    },
    {
      "repoSlug": "pulumiverse/pulumi-gandi",
      "schemaFile": "provider/cmd/pulumi-resource-gandi/schema.json"
    },
    {
      "repoSlug": "pulumiverse/pulumi-hcp",
      "schemaFile": "provider/cmd/pulumi-resource-hcp/schema.json"
    },
    {
      "repoSlug": "pulumiverse/pulumi-scaleway",
      "schemaFile": "provider/cmd/pulumi-resource-scaleway/schema.json"
    },
    {
      "repoSlug": "pulumi/pulumi-kubernetes-cert-manager",
      "schemaFile": "schema.json"
    },
    {
      "repoSlug": "pulumi/pulumi-kubernetes-coredns",
      "schemaFile": "schema.json"
    },
    {
      "repoSlug": "pulumi/pulumi-kubernetes-ingress-nginx",
      "schemaFile": "schema.json"
    },
    {
      "repoSlug": "pulumi/pulumi-aws-apigateway",
      "schemaFile": "schema.yaml"
    },
    {
      "repoSlug": "rootlyhq/pulumi-rootly",
      "schemaFile": "provider/cmd/pulumi-resource-rootly/schema.json"
    },
    {
      "repoSlug": "pulumiverse/pulumi-astra",
      "schemaFile": "provider/cmd/pulumi-resource-astra/schema.json"
    },
    {
      "repoSlug": "pulumi/pulumi-azure-justrun",
      "schemaFile": "schema.json"
    },
    {
      "repoSlug": "pulumi/pulumi-aws-static-website",
      "schemaFile": "schema.json"
    },
    {
      "repoSlug": "muhlba91/pulumi-proxmoxve",
      "schemaFile": "provider/cmd/pulumi-resource-proxmoxve/schema.json"
    },
    {
      "repoSlug": "theogravity/pulumi-fusionauth",
      "schemaFile": "provider/cmd/pulumi-resource-fusionauth/schema.json"
    },
    {
      "repoSlug": "upstash/pulumi-upstash",
      "schemaFile": "provider/cmd/pulumi-resource-upstash/schema.json"
    },
    {
      "repoSlug": "ovh/pulumi-ovh",
      "schemaFile": "provider/cmd/pulumi-resource-ovh/schema.json"
    },
    {
      "repoSlug": "pulumiverse/pulumi-grafana",
      "schemaFile": "provider/cmd/pulumi-resource-grafana/schema.json"
    },
    {
      "repoSlug": "lbrlabs/pulumi-launchdarkly",
      "schemaFile": "provider/cmd/pulumi-resource-launchdarkly/schema.json"
    },
    {
      "repoSlug": "pulumi/pulumi-azure-static-website",
      "schemaFile": "schema.json"
    },
    {
      "repoSlug": "lbrlabs/pulumi-harness",
      "schemaFile": "provider/cmd/pulumi-resource-harness/schema.json"
    },
    {
      "repoSlug": "pulumi/pulumi-google-cloud-static-website",
      "schemaFile": "schema.json"
    },
    {
      "repoSlug": "pulumi/pulumi-synced-folder",
      "schemaFile": "schema.json"
    },
    {
      "repoSlug": "pulumi/pulumi-tls-self-signed-cert",
      "schemaFile": "schema.json"
    },
    {
      "repoSlug": "oun/pulumi-flux",
      "schemaFile": "provider/cmd/pulumi-resource-flux/schema.json"
    },
    {
      "repoSlug": "lbrlabs/pulumi-dynatrace",
      "schemaFile": "provider/cmd/pulumi-resource-dynatrace/schema.json"
    },
    {
      "repoSlug": "pulumiverse/pulumi-aquasec",
      "schemaFile": "provider/cmd/pulumi-resource-aquasec/schema.json"
    },
    {
      "repoSlug": "pulumiverse/pulumi-exoscale",
      "schemaFile": "provider/cmd/pulumi-resource-exoscale/schema.json"
    },
    {
      "repoSlug": "pulumiverse/pulumi-sentry",
      "schemaFile": "provider/cmd/pulumi-resource-sentry/schema.json"
    },
    {
      "repoSlug": "pulumiverse/pulumi-heroku",
      "schemaFile": "provider/cmd/pulumi-resource-heroku/schema.json"
    },
    {
      "repoSlug": "pulumi/pulumi-str",
      "schemaFile": "sdk/schema.json"
    },
    {
      "repoSlug": "pulumiverse/pulumi-unifi",
      "schemaFile": "provider/cmd/pulumi-resource-unifi/schema.json"
    },
    {
      "repoSlug": "symbiosis-cloud/pulumi-symbiosis",
      "schemaFile": "provider/cmd/pulumi-resource-symbiosis/schema.json"
    },
    {
      "repoSlug": "astipkovits/pulumi-aviatrix",
      "schemaFile": "provider/cmd/pulumi-resource-aviatrix/schema.json"
    },
    {
      "repoSlug": "pulumiverse/pulumi-purrl",
      "schemaFile": "provider/cmd/pulumi-resource-purrl/schema.json"
    },
    {
      "repoSlug": "pulumiverse/pulumi-harbor",
      "schemaFile": "provider/cmd/pulumi-resource-harbor/schema.json"
    },
    {
      "repoSlug": "dirien/pulumi-vultr",
      "schemaFile": "provider/cmd/pulumi-resource-vultr/schema.json"
    },
    {
      "repoSlug": "pulumiverse/pulumi-statuscake",
      "schemaFile": "provider/cmd/pulumi-resource-statuscake/schema.json"
    },
    {
      "repoSlug": "nuage-studio/pulumi-nuage",
      "schemaFile": "schema.json"
    },
    {
      "repoSlug": "twingate-labs/pulumi-twingate",
      "schemaFile": "provider/cmd/pulumi-resource-twingate/schema.json"
    },
    {
      "repoSlug": "dirien/pulumi-azapi",
      "schemaFile": "provider/cmd/pulumi-resource-azapi/schema.json"
    },
    {
      "repoSlug": "equinix/pulumi-equinix",
      "schemaFile": "provider/cmd/pulumi-resource-equinix/schema.json"
    },
    {
      "repoSlug": "pierskarsenbarg/pulumi-sdm",
      "schemaFile": "provider/cmd/pulumi-resource-sdm/schema.json"
    },
    {
      "repoSlug": "pierskarsenbarg/pulumi-ngrok",
      "schemaFile": "provider/cmd/pulumi-resource-ngrok/schema.json"
    },
    {
      "repoSlug": "RedisLabs/pulumi-rediscloud",
      "schemaFile": "provider/cmd/pulumi-resource-rediscloud/schema.json"
    },
    {
      "repoSlug": "impart-security/pulumi-impart",
      "schemaFile": "provider/cmd/pulumi-resource-impart/schema.json"
    },
    {
      "repoSlug": "pulumiverse/pulumi-zitadel",
      "schemaFile": "provider/cmd/pulumi-resource-zitadel/schema.json"
    },
    {
      "repoSlug": "pulumiverse/pulumi-mssql",
      "schemaFile": "provider/cmd/pulumi-resource-mssql/schema.json"
    },
    {
      "repoSlug": "lbrlabs/pulumi-vantage",
      "schemaFile": "provider/cmd/pulumi-resource-vantage/schema.json"
    },
    {
      "repoSlug": "pulumiverse/pulumi-matchbox",
      "schemaFile": "provider/cmd/pulumi-resource-matchbox/schema.json"
    },
    {
      "repoSlug": "lbrlabs/pulumi-lbrlabs-eks",
      "schemaFile": "schema.yaml"
    },
    {
      "repoSlug": "pulumiverse/pulumi-cockroach",
      "schemaFile": "provider/cmd/pulumi-resource-cockroach/schema.json"
    },
    {
      "repoSlug": "port-labs/pulumi-port",
      "schemaFile": "provider/cmd/pulumi-resource-port/schema.json"
    },
    {
      "repoSlug": "prodvana/pulumi-prodvana",
      "schemaFile": "provider/cmd/pulumi-resource-prodvana/schema.json"
    },
    {
      "repoSlug": "pulumiverse/pulumi-vercel",
      "schemaFile": "provider/cmd/pulumi-resource-vercel/schema.json"
    },
    {
      "repoSlug": "volcengine/pulumi-volcengine",
      "schemaFile": "provider/cmd/pulumi-resource-volcengine/schema.json"
    },
    {
      "repoSlug": "netascode/pulumi-aci",
      "schemaFile": "provider/cmd/pulumi-resource-aci/schema.json"
    },
    {
      "repoSlug": "pulumiverse/pulumi-esxi-native",
      "schemaFile": "provider/cmd/pulumi-resource-esxi-native/schema.json"
    },
    {
      "repoSlug": "lbrlabs/pulumi-iosxe",
      "schemaFile": "provider/cmd/pulumi-resource-iosxe/schema.json"
    },
    {
      "repoSlug": "lbrlabs/pulumi-nxos",
      "schemaFile": "provider/cmd/pulumi-resource-nxos/schema.json"
    },
    {
      "repoSlug": "pulumiverse/pulumi-acme",
      "schemaFile": "provider/cmd/pulumi-resource-acme/schema.json"
    },
    {
      "repoSlug": "threefoldtech/pulumi-threefold",
      "schemaFile": "provider/cmd/pulumi-resource-threefold/schema.json"
    },
    {
      "repoSlug": "lbrlabs/pulumi-awscontroltower",
      "schemaFile": "provider/cmd/pulumi-resource-awscontroltower/schema.json"
    },
    {
      "repoSlug": "pulumiverse/pulumi-talos",
      "schemaFile": "provider/cmd/pulumi-resource-talos/schema.json"
    },
    {
      "repoSlug": "dirien/pulumi-qovery",
      "schemaFile": "provider/cmd/pulumi-resource-qovery/schema.json"
    },
    {
      "repoSlug": "littlejo/pulumi-cilium",
      "schemaFile": "provider/cmd/pulumi-resource-cilium/schema.json"
    },
    {
      "repoSlug": "pinecone-io/pulumi-pinecone",
      "schemaFile": "provider/cmd/pulumi-resource-pinecone/schema.json"
    },
    {
      "repoSlug": "komminarlabs/pulumi-influxdb",
      "schemaFile": "provider/cmd/pulumi-resource-influxdb/schema.json"
    },
    {
      "repoSlug": "pulumiverse/pulumi-cpln",
      "schemaFile": "provider/cmd/pulumi-resource-cpln/schema.json"
    },
    {
<<<<<<< HEAD
      "repoSlug": "runpod/pulumi-runpod-native",
      "schemaFile": "provider/schema.json"
=======
      "repoSlug": "zscaler/pulumi-zpa",
      "schemaFile": "provider/cmd/pulumi-resource-zpa/schema.json"
    },
    {
      "repoSlug": "zscaler/pulumi-zia",
      "schemaFile": "provider/cmd/pulumi-resource-zia/schema.json"
    },
    {
      "repoSlug": "ctfer-io/pulumi-ctfd",
      "schemaFile": "provider/cmd/pulumi-resource-ctfd/schema.json"
    },
    {
      "repoSlug": "pulumiverse/pulumi-fortios",
      "schemaFile": "provider/cmd/pulumi-resource-fortios/schema.json"
>>>>>>> e554c85f
    }
  ]
}<|MERGE_RESOLUTION|>--- conflicted
+++ resolved
@@ -293,10 +293,10 @@
       "schemaFile": "provider/cmd/pulumi-resource-cpln/schema.json"
     },
     {
-<<<<<<< HEAD
       "repoSlug": "runpod/pulumi-runpod-native",
       "schemaFile": "provider/schema.json"
-=======
+    },
+    {
       "repoSlug": "zscaler/pulumi-zpa",
       "schemaFile": "provider/cmd/pulumi-resource-zpa/schema.json"
     },
@@ -311,7 +311,6 @@
     {
       "repoSlug": "pulumiverse/pulumi-fortios",
       "schemaFile": "provider/cmd/pulumi-resource-fortios/schema.json"
->>>>>>> e554c85f
     }
   ]
 }