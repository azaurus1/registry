{
  "include": [
    {
      "repoSlug": "pulumiverse/pulumi-time",
      "schemaFile": "provider/cmd/pulumi-resource-time/schema.json"
    },
    {
      "repoSlug": "pulumiverse/pulumi-doppler",
      "schemaFile": "provider/cmd/pulumi-resource-doppler/schema.json"
    },
    {
      "repoSlug": "checkly/pulumi-checkly",
      "schemaFile": "provider/cmd/pulumi-resource-checkly/schema.json"
    },
    {
      "repoSlug": "EventStore/pulumi-eventstorecloud",
      "schemaFile": "provider/cmd/pulumi-resource-eventstorecloud/schema.json"
    },
    {
      "repoSlug": "grapl-security/pulumi-buildkite",
      "schemaFile": "provider/cmd/pulumi-resource-buildkite/schema.json"
    },
    {
      "repoSlug": "pulumiverse/pulumi-gandi",
      "schemaFile": "provider/cmd/pulumi-resource-gandi/schema.json"
    },
    {
      "repoSlug": "grapl-security/pulumi-hcp",
      "schemaFile": "provider/cmd/pulumi-resource-hcp/schema.json"
    },
    {
      "repoSlug": "pulumiverse/pulumi-scaleway",
      "schemaFile": "provider/cmd/pulumi-resource-scaleway/schema.json"
    },
    {
      "repoSlug": "pulumi/pulumi-kubernetes-cert-manager",
      "schemaFile": "schema.json"
    },
    {
      "repoSlug": "pulumi/pulumi-kubernetes-coredns",
      "schemaFile": "schema.json"
    },
    {
      "repoSlug": "pulumi/pulumi-kubernetes-ingress-nginx",
      "schemaFile": "schema.json"
    },
    {
      "repoSlug": "pulumi/pulumi-aws-apigateway",
      "schemaFile": "schema.yaml"
    },
    {
      "repoSlug": "rootlyhq/pulumi-rootly",
      "schemaFile": "provider/cmd/pulumi-resource-rootly/schema.json"
    },
    {
      "repoSlug": "pulumiverse/pulumi-astra",
      "schemaFile": "provider/cmd/pulumi-resource-astra/schema.json"
    },
    {
      "repoSlug": "pulumi/pulumi-azure-justrun",
      "schemaFile": "schema.json"
    },
    {
      "repoSlug": "pulumi/pulumi-aws-static-website",
      "schemaFile": "schema.json"
    },
    {
      "repoSlug": "muhlba91/pulumi-proxmoxve",
      "schemaFile": "provider/cmd/pulumi-resource-proxmoxve/schema.json"
    },
    {
      "repoSlug": "theogravity/pulumi-fusionauth",
      "schemaFile": "provider/cmd/pulumi-resource-fusionauth/schema.json"
    },
    {
      "repoSlug": "upstash/upstash-pulumi-provider",
      "schemaFile": "provider/cmd/pulumi-resource-upstash/schema.json"
    },
    {
      "repoSlug": "lbrlabs/pulumi-ovh",
      "schemaFile": "provider/cmd/pulumi-resource-ovh/schema.json"
    },
    {
      "repoSlug": "lbrlabs/pulumi-grafana",
      "schemaFile": "provider/cmd/pulumi-resource-grafana/schema.json"
    },
    {
      "repoSlug": "lbrlabs/pulumi-launchdarkly",
      "schemaFile": "provider/cmd/pulumi-resource-launchdarkly/schema.json"
    },
    {
      "repoSlug": "pulumi/pulumi-azure-static-website",
      "schemaFile": "schema.json"
    },
    {
      "repoSlug": "lbrlabs/pulumi-harness",
      "schemaFile": "provider/cmd/pulumi-resource-harness/schema.json"
    },
    {
      "repoSlug": "pulumi/pulumi-google-cloud-static-website",
      "schemaFile": "schema.json"
    },
    {
      "repoSlug": "pulumi/pulumi-synced-folder",
      "schemaFile": "schema.json"
    },
    {
      "repoSlug": "pulumi/pulumi-tls-self-signed-cert",
      "schemaFile": "schema.json"
    },
    {
<<<<<<< HEAD
      "repoSlug": "oun/pulumi-flux",
      "schemaFile": "provider/cmd/pulumi-resource-flux/schema.json"
=======
      "repoSlug": "lbrlabs/pulumi-dynatrace",
      "schemaFile": "provider/cmd/pulumi-resource-dynatrace/schema.json"
>>>>>>> 7df5dba1
    }
  ]
}<|MERGE_RESOLUTION|>--- conflicted
+++ resolved
@@ -109,13 +109,12 @@
       "schemaFile": "schema.json"
     },
     {
-<<<<<<< HEAD
       "repoSlug": "oun/pulumi-flux",
       "schemaFile": "provider/cmd/pulumi-resource-flux/schema.json"
-=======
+    },
+    {
       "repoSlug": "lbrlabs/pulumi-dynatrace",
       "schemaFile": "provider/cmd/pulumi-resource-dynatrace/schema.json"
->>>>>>> 7df5dba1
     }
   ]
 }