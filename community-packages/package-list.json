{
  "include": [
    {
      "repoSlug": "koyeb/pulumi-koyeb",
      "schemaFile": "provider/cmd/pulumi-resource-koyeb/schema.json"
    },
    {
      "repoSlug": "pulumiverse/pulumi-time",
      "schemaFile": "provider/cmd/pulumi-resource-time/schema.json"
    },
    {
      "repoSlug": "pulumiverse/pulumi-doppler",
      "schemaFile": "provider/cmd/pulumi-resource-doppler/schema.json"
    },
    {
      "repoSlug": "checkly/pulumi-checkly",
      "schemaFile": "provider/cmd/pulumi-resource-checkly/schema.json"
    },
    {
      "repoSlug": "EventStore/pulumi-eventstorecloud",
      "schemaFile": "provider/cmd/pulumi-resource-eventstorecloud/schema.json"
    },
    {
      "repoSlug": "pulumiverse/pulumi-buildkite",
      "schemaFile": "provider/cmd/pulumi-resource-buildkite/schema.json"
    },
    {
      "repoSlug": "pulumiverse/pulumi-gandi",
      "schemaFile": "provider/cmd/pulumi-resource-gandi/schema.json"
    },
    {
      "repoSlug": "pulumiverse/pulumi-hcp",
      "schemaFile": "provider/cmd/pulumi-resource-hcp/schema.json"
    },
    {
      "repoSlug": "lbrlabs/pulumi-scaleway",
      "schemaFile": "provider/cmd/pulumi-resource-scaleway/schema.json"
    },
    {
      "repoSlug": "pulumi/pulumi-kubernetes-cert-manager",
      "schemaFile": "schema.json"
    },
    {
      "repoSlug": "pulumi/pulumi-kubernetes-coredns",
      "schemaFile": "schema.json"
    },
    {
      "repoSlug": "pulumi/pulumi-kubernetes-ingress-nginx",
      "schemaFile": "schema.json"
    },
    {
      "repoSlug": "pulumi/pulumi-aws-apigateway",
      "schemaFile": "schema.yaml"
    },
    {
      "repoSlug": "rootlyhq/pulumi-rootly",
      "schemaFile": "provider/cmd/pulumi-resource-rootly/schema.json"
    },
    {
      "repoSlug": "pulumiverse/pulumi-astra",
      "schemaFile": "provider/cmd/pulumi-resource-astra/schema.json"
    },
    {
      "repoSlug": "pulumi/pulumi-azure-justrun",
      "schemaFile": "schema.json"
    },
    {
      "repoSlug": "pulumi/pulumi-aws-static-website",
      "schemaFile": "schema.json"
    },
    {
      "repoSlug": "muhlba91/pulumi-proxmoxve",
      "schemaFile": "provider/cmd/pulumi-resource-proxmoxve/schema.json"
    },
    {
      "repoSlug": "theogravity/pulumi-fusionauth",
      "schemaFile": "provider/cmd/pulumi-resource-fusionauth/schema.json"
    },
    {
      "repoSlug": "upstash/pulumi-upstash",
      "schemaFile": "provider/cmd/pulumi-resource-upstash/schema.json"
    },
    {
      "repoSlug": "lbrlabs/pulumi-ovh",
      "schemaFile": "provider/cmd/pulumi-resource-ovh/schema.json"
    },
    {
      "repoSlug": "lbrlabs/pulumi-grafana",
      "schemaFile": "provider/cmd/pulumi-resource-grafana/schema.json"
    },
    {
      "repoSlug": "lbrlabs/pulumi-launchdarkly",
      "schemaFile": "provider/cmd/pulumi-resource-launchdarkly/schema.json"
    },
    {
      "repoSlug": "pulumi/pulumi-azure-static-website",
      "schemaFile": "schema.json"
    },
    {
      "repoSlug": "lbrlabs/pulumi-harness",
      "schemaFile": "provider/cmd/pulumi-resource-harness/schema.json"
    },
    {
      "repoSlug": "pulumi/pulumi-google-cloud-static-website",
      "schemaFile": "schema.json"
    },
    {
      "repoSlug": "pulumi/pulumi-synced-folder",
      "schemaFile": "schema.json"
    },
    {
      "repoSlug": "pulumi/pulumi-tls-self-signed-cert",
      "schemaFile": "schema.json"
    },
    {
      "repoSlug": "oun/pulumi-flux",
      "schemaFile": "provider/cmd/pulumi-resource-flux/schema.json"
    },
    {
      "repoSlug": "lbrlabs/pulumi-dynatrace",
      "schemaFile": "provider/cmd/pulumi-resource-dynatrace/schema.json"
    },
    {
      "repoSlug": "pulumiverse/pulumi-aquasec",
      "schemaFile": "provider/cmd/pulumi-resource-aquasec/schema.json"
    },
    {
      "repoSlug": "pulumiverse/pulumi-exoscale",
      "schemaFile": "provider/cmd/pulumi-resource-exoscale/schema.json"
    },
    {
      "repoSlug": "pulumiverse/pulumi-sentry",
      "schemaFile": "provider/cmd/pulumi-resource-sentry/schema.json"
    },
    {
      "repoSlug": "pulumiverse/pulumi-heroku",
      "schemaFile": "provider/cmd/pulumi-resource-heroku/schema.json"
    },
    {
      "repoSlug": "pulumi/pulumi-str",
      "schemaFile": "sdk/schema.json"
    },
    {
      "repoSlug": "pulumiverse/pulumi-unifi",
      "schemaFile": "provider/cmd/pulumi-resource-unifi/schema.json"
    },
    {
      "repoSlug": "symbiosis-cloud/pulumi-symbiosis",
      "schemaFile": "provider/cmd/pulumi-resource-symbiosis/schema.json"
    },
    {
      "repoSlug": "astipkovits/pulumi-aviatrix",
      "schemaFile": "provider/cmd/pulumi-resource-aviatrix/schema.json"
    },
    {
      "repoSlug": "pulumiverse/pulumi-purrl",
      "schemaFile": "provider/cmd/pulumi-resource-purrl/schema.json"
    },
    {
      "repoSlug": "pulumiverse/pulumi-harbor",
      "schemaFile": "provider/cmd/pulumi-resource-harbor/schema.json"
    },
    {
      "repoSlug": "dirien/pulumi-vultr",
      "schemaFile": "provider/cmd/pulumi-resource-vultr/schema.json"
    },
    {
      "repoSlug": "pulumiverse/pulumi-statuscake",
      "schemaFile": "provider/cmd/pulumi-resource-statuscake/schema.json"
    },
    {
      "repoSlug": "nuage-studio/pulumi-nuage",
      "schemaFile": "schema.json"
    },
    {
      "repoSlug": "twingate-labs/pulumi-twingate",
      "schemaFile": "provider/cmd/pulumi-resource-twingate/schema.json"
    },
    {
      "repoSlug": "dirien/pulumi-azapi",
      "schemaFile": "provider/cmd/pulumi-resource-azapi/schema.json"
    },
    {
      "repoSlug": "equinix/pulumi-equinix",
      "schemaFile": "provider/cmd/pulumi-resource-equinix/schema.json"
    },
    {
      "repoSlug": "pierskarsenbarg/pulumi-sdm",
      "schemaFile": "provider/cmd/pulumi-resource-sdm/schema.json"
    },
    {
      "repoSlug": "pierskarsenbarg/pulumi-ngrok",
      "schemaFile": "provider/cmd/pulumi-resource-ngrok/schema.json"
    },
    {
      "repoSlug": "RedisLabs/pulumi-rediscloud",
      "schemaFile": "provider/cmd/pulumi-resource-rediscloud/schema.json"
    },
    {
      "repoSlug": "impart-security/pulumi-impart",
      "schemaFile": "provider/cmd/pulumi-resource-impart/schema.json"
    },
    {
      "repoSlug": "pulumiverse/pulumi-zitadel",
      "schemaFile": "provider/cmd/pulumi-resource-zitadel/schema.json"
    },
    {
      "repoSlug": "pulumiverse/pulumi-mssql",
      "schemaFile": "provider/cmd/pulumi-resource-mssql/schema.json"
    },
    {
      "repoSlug": "lbrlabs/pulumi-vantage",
      "schemaFile": "provider/cmd/pulumi-resource-vantage/schema.json"
    },
    {
      "repoSlug": "pulumiverse/pulumi-matchbox",
      "schemaFile": "provider/cmd/pulumi-resource-matchbox/schema.json"
    },
    {
      "repoSlug": "lbrlabs/pulumi-lbrlabs-eks",
      "schemaFile": "schema.yaml"
    },
    {
      "repoSlug": "lbrlabs/pulumi-cockroach",
      "schemaFile": "provider/cmd/pulumi-resource-cockroach/schema.json"
    },
    {
      "repoSlug": "port-labs/pulumi-port",
      "schemaFile": "provider/cmd/pulumi-resource-port/schema.json"
    },
    {
      "repoSlug": "prodvana/pulumi-prodvana",
      "schemaFile": "provider/cmd/pulumi-resource-prodvana/schema.json"
    },
    {
      "repoSlug": "pulumiverse/pulumi-vercel",
      "schemaFile": "provider/cmd/pulumi-resource-vercel/schema.json"
    },
    {
<<<<<<< HEAD
      "repoSlug": "volcengine/pulumi-volcengine",
      "schemaFile": "provider/cmd/pulumi-resource-volcengine/schema.json"
=======
      "repoSlug": "netascode/pulumi-aci",
      "schemaFile": "provider/cmd/pulumi-resource-aci/schema.json"
>>>>>>> 3ce6a25c
    }
  ]
}<|MERGE_RESOLUTION|>--- conflicted
+++ resolved
@@ -237,13 +237,12 @@
       "schemaFile": "provider/cmd/pulumi-resource-vercel/schema.json"
     },
     {
-<<<<<<< HEAD
       "repoSlug": "volcengine/pulumi-volcengine",
       "schemaFile": "provider/cmd/pulumi-resource-volcengine/schema.json"
-=======
+    },
+    {
       "repoSlug": "netascode/pulumi-aci",
       "schemaFile": "provider/cmd/pulumi-resource-aci/schema.json"
->>>>>>> 3ce6a25c
     }
   ]
 }